% % Truck, depot and customers
% truck(t1).
% depot(d1).
% customer(c1;c2).

% % Vertices
% vertex(d1;c1;c2;v1;v2;v3;v4;v5;v6;v7;v8;v9;v10).

% % Weighted edges
% edge((d1,v1,38)).
% edge((d1,v10,65)).
% edge((d1,v8,40)).
% edge((v1,v2,50)).
% edge((v2,v3,60)).
% edge((v2,v7,30)).
% edge((v3,v4,38)).
% edge((v3,c2,40)).
% edge((c2,v5,80)).
% edge((v5,v4,35)).
% edge((v5,v7,90)).
% edge((v5,v6,75)).
% edge((v6,v7,65)).
% edge((v6,c1,39)).
% edge((c1,v7,80)).
% edge((c1,v9,60)).
% edge((v9,v8,40)).
% edge((v9,v10,60)).
% edge((v8,v7,40)).
% edge((v8,d1,40)).

% #const n_vertices = 100.
% #const n_customers = 2.
% #const n = 30.

truck("t1").
vertex(@vertices(n_vertices)).
edge(@edges(n_vertices)).
depot("v1").
customer(@sample_vertices(n_vertices, n_customers,1)).

<<<<<<< HEAD
% Commutative property
edge((V1,V2,D)) :- edge((V2,V1,D)).
=======
% Undirected graph / commutative property
edge(V1,V2,D) :- edge(V2,V1,D).
>>>>>>> b6a5ce6e

% Adjacent vertices
adj(V1,V2) :- vertex(V1), vertex(V2), edge((V1,V2,_)).

step(0..n).

%Distance
traveled_distance(T,I) :- truck(T), step(I).

% Fluents
fluent(at(T, V), inertial) :- truck(T), vertex(V).
fluent(delivered(C), defined):- customer(C).
% Actions:
action(move(T,V1,V2)):- truck(T), adj(V1,V2).
% Closed world assumption:
-holds(F,I) :- fluent(F,inertial), not holds(F,I), step(I).

-occurs(A,I) :- action(A), not occurs(A,I), step(I).
% Causal laws:
holds(at(T,V2),I+1) :- occurs(move(T,V1,V2),I), adj(V1,V2), truck(T), step(I).
% Define the distance of each move action at step I
move_distance(T, I, D) :- occurs(move(T, V1, V2), I), edge((V1, V2, D)).

% State constraints:
% Truck can only be in one location at a time
:- holds(at(T, V1),I), holds(at(T, V2),I), truck(T), vertex(V1), vertex(V2), step(I), V1 != V2.
% a customer is delivered if the truck is at the customer's location
holds(delivered(C),I) :- holds(at(T,C),I), customer(C), truck(T), step(I).
holds(delivered(C), I+1) :- holds(delivered(C), I), step(I).

% Executability conditions
% Cannot move from a vertex when the truck is not there
:- occurs(move(T,V1,V2),I), not holds(at(T,V1),I), truck(T), vertex(V1), vertex(V2), step(I).

% Inertia axioms:
holds(F, I+1) :- holds(F,I),  not -holds(F,I+1), fluent(F,inertial), step(I).
-holds(F, I+1) :- -holds(F,I),  not holds(F,I+1), fluent(F,inertial), step(I).

% Start state
holds(at("t1","v1"),0).
-holds(delivered(C),0):- customer(C).

total_distance(TotalD) :- TotalD = #sum { D, I,T : move_distance(T,I,D) }.
% This is the same but without the move_distance predicate, and a lot less performant
% total_distance(TotalD) :- TotalD = #sum { D, I,T : holds(at(T,V1),I), holds(at(T,V2),I+1), edge(V1,V2,D) }.

delivered_count(I, TotalDeliv):- TotalDeliv = #count { C : customer(C), holds(delivered(C), I) }, step(I).
customer_count(I, TotalCust):- TotalCust = #count { C : customer(C) }, step(I).
% Goal

goal(I) :-step(I), delivered_count(I, DC), customer_count(I, CC), DC = CC. 

success :- goal(I), I <= n.
:- not success.

% Guess actions
{occurs(A,I): action(A)}=1 :- step(I), not goal(I), I < n.

#show holds/2.
#show occurs/2.
#show total_distance/1.
#show move_distance/3.
#show success/0.

#minimize {TotalD: total_distance(TotalD)}.
<|MERGE_RESOLUTION|>--- conflicted
+++ resolved
@@ -38,13 +38,8 @@
 depot("v1").
 customer(@sample_vertices(n_vertices, n_customers,1)).
 
-<<<<<<< HEAD
-% Commutative property
-edge((V1,V2,D)) :- edge((V2,V1,D)).
-=======
 % Undirected graph / commutative property
 edge(V1,V2,D) :- edge(V2,V1,D).
->>>>>>> b6a5ce6e
 
 % Adjacent vertices
 adj(V1,V2) :- vertex(V1), vertex(V2), edge((V1,V2,_)).
